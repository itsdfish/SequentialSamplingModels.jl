--- conflicted
+++ resolved
@@ -64,7 +64,6 @@
 function DDM(; ν = 1.00,
     α = 0.80,
     τ = 0.30,
-<<<<<<< HEAD
     z = 0.25,
     η = 0.16,
     sz = 0.05,
@@ -79,10 +78,6 @@
         return _pdf_Full(DDM(-ν, α, τ, 1-z, η, sz, st, σ), rt; ϵ)
     end
     return _pdf_Full(d, rt; ϵ)
-=======
-    z = 0.50)
-    return DDM(ν, α, τ, z)
->>>>>>> 99bd980f
 end
 
 
@@ -703,7 +698,6 @@
 """
 n_options(d::DDM) = 2
 
-<<<<<<< HEAD
 
 #######
 # old cdf code for debug checking
@@ -826,7 +820,8 @@
 #         r = (1/sqrt(2)) * exp(a - b^2/2) * (0.5641882/(b^3) - 1/(b * sqrt(π))) 
 #     end
 #     return r
-=======
+# end
+
 """
     simulate(model::DDM; Δt=.001)
 
@@ -870,5 +865,4 @@
 #     choice = (x < α) + 1
 #     t += rand(Uniform(τ - st / 2, τ + st / 2))
 #     return choice,t
->>>>>>> 99bd980f
 # end