"""
# SequentialSamplingModels.jl

A collection of sequential sampling models based on the Distributions.jl API.

## Currently Supported models

- `LBA`: Linear Ballistic Accumulator
- `LNR`: Lognormal Race Model
- `Wald`: a shifted Wald represented a single boundary diffusion process
- `WaldMixture`: a shifted Wald represented a single boundary diffusion process with across-trial 
    variability in the drift rate
- `aDDM`: a drift diffusion model in which the accumulation process is determined by the 
utility of a visually attended option
"""
module SequentialSamplingModels
<<<<<<< HEAD
    using Distributions, Parameters, ConcreteStructs, PrettyTables
    using KernelDensity, Interpolations
    import KernelDensity: kernel_dist
    using KernelDensity, Interpolations
    import KernelDensity: kernel_dist
    import Distributions: pdf, logpdf, rand, loglikelihood, mean, std, cdf
    import Distributions: logccdf
    export SequentialSamplingModel, 
        Wald, 
        WaldMixture, 
        LNR, 
        LBA, 
        DiffusionRace, 
        AttentionalDiffusion,
        LCA
=======
    using Distributions
    using ConcreteStructs
    using PrettyTables

    import Distributions: pdf
    import Distributions: logpdf
    import Distributions: rand
    import Distributions: loglikelihood
    import Distributions: mean
    import Distributions: std
    import Distributions: cdf
    import Distributions: logccdf
>>>>>>> 4a6bd46f

    export SequentialSamplingModel
    export Wald
    export WaldMixture 
    export LNR 
    export LBA 
    export DiffusionRace
    export AbstractaDDM
    export aDDM
    export maaDDM

    export pdf 
    export cdf 
    export logpdf 
    export rand 
    export loglikelihood 
    export mean 
    export std

    include("utilities.jl")
    include("LogNormalRace.jl")
    include("Wald.jl")
    include("LBA.jl")
    include("DiffusionRace.jl")
    include("AttentionalDiffusion.jl")
    include("KDE.jl")
    include("LCA.jl")
end<|MERGE_RESOLUTION|>--- conflicted
+++ resolved
@@ -14,23 +14,6 @@
 utility of a visually attended option
 """
 module SequentialSamplingModels
-<<<<<<< HEAD
-    using Distributions, Parameters, ConcreteStructs, PrettyTables
-    using KernelDensity, Interpolations
-    import KernelDensity: kernel_dist
-    using KernelDensity, Interpolations
-    import KernelDensity: kernel_dist
-    import Distributions: pdf, logpdf, rand, loglikelihood, mean, std, cdf
-    import Distributions: logccdf
-    export SequentialSamplingModel, 
-        Wald, 
-        WaldMixture, 
-        LNR, 
-        LBA, 
-        DiffusionRace, 
-        AttentionalDiffusion,
-        LCA
-=======
     using Distributions
     using ConcreteStructs
     using PrettyTables
@@ -43,7 +26,6 @@
     import Distributions: std
     import Distributions: cdf
     import Distributions: logccdf
->>>>>>> 4a6bd46f
 
     export SequentialSamplingModel
     export Wald
@@ -54,6 +36,7 @@
     export AbstractaDDM
     export aDDM
     export maaDDM
+    export LCA
 
     export pdf 
     export cdf 
