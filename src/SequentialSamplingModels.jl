"""
    SequentialSamplingModels

See documentation at: 
https://itsdfish.github.io/SequentialSamplingModels.jl/dev/
"""
module SequentialSamplingModels
    using Distributions
    using DynamicPPL
    using PrettyTables
    using Random

    import Base: length
    import Distributions: AbstractRNG
    import Distributions: sampler
    import Distributions: cdf
    import Distributions: insupport
    import Distributions: loglikelihood
    import Distributions: logccdf
    import Distributions: logpdf
    import Distributions: maximum
    import Distributions: mean
    import Distributions: minimum
    import Distributions: pdf
    import Distributions: rand
    import Distributions: std
    import DynamicPPL: vectorize
    import StatsAPI: params

    export AbstractaDDM
    export aDDM
    export DDM
    export DiffusionRace
    export LBA 
    export LCA
    export LNR 
    export maaDDM
<<<<<<< HEAD
    export RatcliffDDM
=======
    export MixedMultivariateDistribution
    export SSM1D
    export SSM2D
>>>>>>> ddd8c9a2
    export Wald
    export WaldMixture 

    export cdf 
    export loglikelihood 
    export logpdf
    export maximum
    export mean
    export minimum
    export params
    export pdf 
    export rand 
    export std
    export vectorize

    include("utilities.jl")
    include("LogNormalRace.jl")
    include("Wald.jl")
    include("wald_mixture.jl")
    include("LBA.jl")
    include("DiffusionRace.jl")
    include("AttentionalDiffusion.jl")
    include("maaDDM.jl")
    # include("KDE.jl")
    include("LCA.jl")
    include("DDM.jl")
    include("RatcliffDDM.jl")
end<|MERGE_RESOLUTION|>--- conflicted
+++ resolved
@@ -35,13 +35,9 @@
     export LCA
     export LNR 
     export maaDDM
-<<<<<<< HEAD
-    export RatcliffDDM
-=======
     export MixedMultivariateDistribution
     export SSM1D
     export SSM2D
->>>>>>> ddd8c9a2
     export Wald
     export WaldMixture 
 
