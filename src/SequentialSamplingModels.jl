"""
    SequentialSamplingModels

See documentation at: 
https://itsdfish.github.io/SequentialSamplingModels.jl/dev/
"""
module SequentialSamplingModels

    using Distributions
    using FunctionZeros
    using PrettyTables
    using Random
    using SpecialFunctions
    using HCubature: hcubature

    import Base: length
    import Distributions: AbstractRNG
    import Distributions: sampler
    import Distributions: cdf
    import Distributions: insupport
    import Distributions: loglikelihood
    import Distributions: logccdf
    import Distributions: logpdf
    import Distributions: maximum
    import Distributions: mean
    import Distributions: minimum
    import Distributions: pdf
    import Distributions: rand
    import Distributions: std
    import StatsAPI: params

    export AbstractaDDM
    export AbstractCDDM
    export AbstractLBA
    export AbstractLCA
    export AbstractLNR
    export AbstractPoissonRace
    export AbstractRDM 
    export AbstractWald
    export aDDM
    export CDDM
    export DDM
    export ExGaussian
    export RDM
    export LBA 
    export LCA
    export LNR 
    export maaDDM
<<<<<<< HEAD
    export MixedMultivariateDistribution
=======
    export PoissonRace
>>>>>>> 2e667a5c
    export SSM1D
    export SSM2D
    export ContinuousMultivariateSSM
    export RatcliffDDM
    export Wald
    export WaldMixture 

    export cdf 
    export compute_choice_probs
    export compute_quantiles
    export loglikelihood 
    export logpdf
    export maximum
    export mean
    export minimum
    export n_options
    export params
    export pdf 
    export plot_choices
    export plot_choices!
    export plot_model
    export plot_model!
    export plot_quantiles
    export plot_quantiles!
    export predict_distribution
    export rand 
    export simulate
    export std
    export survivor

    include("type_system.jl")
    include("utilities.jl")
    include("LNR.jl")
    include("Wald.jl")
    include("wald_mixture.jl")
    include("LBA.jl")
    include("RDM.jl")
    include("AttentionalDiffusion.jl")
    include("maaDDM.jl")
    include("LCA.jl")
    include("DDM.jl")
    include("CircularDDM.jl")
    include("ext_functions.jl")
    include("ex_gaussian.jl")
    include("poisson_race.jl")
    include("RatcliffDDM.jl")
end<|MERGE_RESOLUTION|>--- conflicted
+++ resolved
@@ -46,11 +46,7 @@
     export LCA
     export LNR 
     export maaDDM
-<<<<<<< HEAD
-    export MixedMultivariateDistribution
-=======
     export PoissonRace
->>>>>>> 2e667a5c
     export SSM1D
     export SSM2D
     export ContinuousMultivariateSSM
