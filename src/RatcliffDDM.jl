"""
    RatcliffDDM{T<:Real} <: SSM2D

    Model object for the Ratcliff Diffusion Model.

# Parameters
<<<<<<< HEAD
    - `ν`: drift rate. Average slope of the information accumulation process. The drift gives information about the speed and direction of the accumulation of information. Typical range: -5 < ν < 5
    - `α`: boundary threshold separation. The amount of information that is considered for a decision. Typical range: 0.5 < α < 2
    - `τ`: non-decision time. The duration for a non-decisional processes (encoding and response execution). Typical range: 0.1 < τ < 0.5 
    - `z`: starting point. Indicator of an an initial bias towards a decision. The z parameter is relative to a (i.e. it ranges from 0 to 1).
    - `η`:  across-trial-variability of drift rate. Typical range: 0 < η < 2. Default is 0.
    - `sz`: across-trial-variability of starting point. Typical range: 0 < sz < 0.5. Default is 0.
    - `st`: across-trial-variability of non-decision time. Typical range: 0 < st < 0.2. Default is 0.
    - `σ`: diffusion noise constant. Default is 1.

# Constructors 

=======

- `ν`: drift rate. Average slope of the information accumulation process. The drift gives information about the speed and direction of the accumulation of information. Typical range: -5 < ν < 5
- `α`: boundary threshold separation. The amount of information that is considered for a decision. Typical range: 0.5 < α < 2
- `τ`: non-decision time. The duration for a non-decisional processes (encoding and response execution). Typical range: 0.1 < τ < 0.5 
- `z`: starting point. Indicator of an an initial bias towards a decision. The z parameter is relative to a (i.e. it ranges from 0 to 1).
- `η`:  across-trial-variability of drift rate. Typical range: 0 < η < 2. Default is 0.
- `sz`: across-trial-variability of starting point. Typical range: 0 < sz < 0.5. Default is 0.
- `st`: across-trial-variability of non-decision time. Typical range: 0 < st < 0.2. Default is 0.
- `σ`: diffusion noise constant. Default is 1.

# Constructors 

>>>>>>> 2e667a5c
    RatcliffDDM(ν, α, τ, z, η, sz, st, σ)
    
    RatcliffDDM(; ν = 1.00,
    α = 0.80,
    τ = 0.30,
    z = 0.25,
    η = 0.16,
    sz = 0.05,
    st = 0.10,
    σ = 1.0
    )

# Example 

````julia
using SequentialSamplingModels
dist = RatcliffDDM(ν = 1.0,α = 0.80,τ = 0.30,z = 0.25,η = 0.16,sz = 0.05,st = .10,σ = 1) 
choice,rt = rand(dist, 10)
like = pdf.(dist, choice, rt)
loglike = logpdf.(dist, choice, rt)
````
    
# References
        
Ratcliff, R., & McKoon, G. (2008). The Diffusion Decision Model: Theory and Data for Two-Choice Decision Tasks. Neural Computation, 20(4), 873–922.
Ratcliff, R. (1978). A theory of memory retrieval. Psychological Review, 85, 59–108. https://doi.org/10.1037/0033-295X.85.2.59
"""
mutable struct RatcliffDDM{T<:Real} <: SSM2D
    ν::T
    α::T
    τ::T
    z::T
    η::T
    sz::T
    st::T
    σ::T
end

function RatcliffDDM(ν, α, τ, z, η, sz, st, σ)
    return RatcliffDDM(promote(ν, α, τ, z, η, sz, st, σ)...)
end

function params(d::RatcliffDDM)
    (d.ν, d.α, d.τ, d.z,d.η, d.sz, d.st, d.σ)    
end

function RatcliffDDM(; ν = 1.00,
    α = 0.80,
    τ = 0.30,
    z = 0.25,
    η = 0.16,
    sz = 0.05,
    st = 0.10,
    σ = 1.0)
    return RatcliffDDM(ν, α, τ, z, η, sz, st, σ)
end

# probability density function over the lower boundary

# uses analytic integration of the likelihood function for variability in drift-rate 
# function pdf_sv(d::RatcliffDDM, choice, rt; ϵ::Real = 1.0e-12)
#     if choice == 1
#         (ν, α, τ, z, η, sz, st, σ) = params(d)
#         ν = -ν
#         z = 1 - z
#         return pdf_sv(RatcliffDDM(ν, α, τ, z, η, sz, st, σ), rt; ϵ)
#     end
#     return pdf_sv(d, rt; ϵ)
# end

function _pdf_sv(d::RatcliffDDM{T}, rt::Real; ϵ::Real = 1.0e-12) where {T<:Real}
    (ν, α, τ, z, η, sz, st, σ) = params(d)

    if η == 0
        return _pdf(SequentialSamplingModels.DDM(ν, α, τ, z), rt; ϵ)
    end
    # if isless(ν,0)
    #     return pdf(SequentialSamplingModels.DDM(ν, α, τ, z), t; ϵ)  + (  ( (α*z*η)^2 - 2*ν*α*z - (ν^2)*t ) / (2*(η^2)*t+2)  ) - log(sqrt((η^2)*t+1)) + ν*α*z + (ν^2)*t*0.5
    # end
    # return pdf(SequentialSamplingModels.DDM(ν, α, τ, z), t; ϵ)  + (  ( (α*(1-z)*η)^2 + 2*ν*α*(1-z) - (ν^2)*t ) / (2*(η^2)*t+2)  ) - log(sqrt((η^2)*t+1)) - ν*α*(1-z) + (ν^2)*t*0.5
    return _pdf(SequentialSamplingModels.DDM(ν, α, τ, z), rt; ϵ)  + (  ( (α*z*η)^2 - 2*ν*α*z - (ν^2)*(rt-τ) ) / (2*(η^2)*(rt-τ)+2)  ) - log(sqrt((η^2)*(rt-τ)+1)) + ν*α*z + (ν^2)*(rt-τ)*0.5
end

function pdf(d::RatcliffDDM, choice, rt; ϵ::Real = 1.0e-12)
    if choice == 1
        (ν, α, τ, z, η, sz, st, σ) = params(d)
        return _pdf(RatcliffDDM(-ν, α, τ, 1-z, η, sz, st, σ), rt; ϵ)
    end
    return _pdf(d, rt; ϵ)
end

#use numerical integration for variability in non-decision time and bias (Ratcliff and Tuerlinckx, 2002)
function _pdf(d::RatcliffDDM{T}, rt; ϵ::Real = 1.0e-12, n_st::Int=2, n_sz::Int=2)  where {T<:Real}
    (ν, α, τ, z, η, sz, st, σ) = params(d)

    if τ ≥ rt
        return T(NaN)
    end

    if st < 1.0e-3 
        st = 0
    end
    if sz  < 1.0e-3
        sz = 0
    end

    if sz==0
        if st==0 #sv=0,sz=0,st=0
            return  _pdf_sv(d, rt; ϵ)
        else #sv=0,sz=0,st=$
            return _simpson_1D(rt, ν, η, α, z, τ, ϵ, z, z, 0, τ-st/2., τ+st/2., n_st)
        end
    else #sz=$
        if st==0 #sv=0,sz=$,st=0
            return _simpson_1D(rt, ν, η, α, z, τ, ϵ, z-sz/2., z+sz/2., n_sz, τ, τ , 0)
        else     #sv=0,sz=$,st=$
            return _simpson_2D(rt, ν, η, α, z, τ, ϵ, z-sz/2., z+sz/2., n_sz, τ-st/2., τ+st/2., n_st)
        end
    end
end

#####################################################
#  Numerical Integration with Simpson's Method      #
#  https://en.wikipedia.org/wiki/Simpson%27s_rule   #
#####################################################

# Simpson's Method one dimentional case
function _simpson_1D(x::Real, ν::Real, η::Real, α::Real, z::Real, τ::Real, ϵ::Real, lb_z::Real, ub_z::Real, n_sz::Int, lb_t::Real, ub_t::Real, n_st::Int)
   
 #   @assert (n_sz & 1) == 0 && (n_st & 1) == 0     # n_st and n_sz have to be even

    n = max(n_st, n_sz)

    if n_st == 0 #integration over z
        hz = (ub_z-lb_z)/n
        ht = 0
        lb_t = τ
        ub_t = τ
    else        #integration over t
        hz = 0
        ht = (ub_t-lb_t)/n
        lb_z = z
        ub_z = z
    end

    S =  _pdf_sv(RatcliffDDM(ν, α, lb_t, lb_z, η, 0, 0, 1), x; ϵ)
    
    y = 0 
    z_tag = 0 
    t_tag = 0 

    for i in 1:n
        z_tag = lb_z + hz * i
        t_tag = lb_t + ht * i
       
        y = _pdf_sv(RatcliffDDM(ν, α, t_tag, z_tag, η, 0, 0, 1), x; ϵ)
           
        if isodd(i)
            S += 4 * y
        else
            S += 2 * y
        end

    end
    
    S = S - y  # the last term should be f(b) and not 2*f(b) so we subtract y
    S = S / ((ub_t - lb_t) + (ub_z - lb_z))  # the right function if pdf_sv()/sz or pdf_sv()/st
<<<<<<< HEAD
    
    return (ht + hz) * S / 3

end

# Simpson's Method two dimentional case
function _simpson_2D(x::Real, ν::Real, η::Real, α::Real, z::Real, τ::Real, ϵ::Real, lb_z::Real, ub_z::Real, n_sz::Int, lb_t::Real, ub_t::Real, n_st::Int)
 #   @assert (n_sz & 1) == 0 && (n_st & 1) == 0     # n_st and n_sz have to be even
 #   @assert (ub_t-lb_t)*(ub_z-lb_z)>0 && (n_sz*n_st)>0  # 2D-integration only

    ht = (ub_t-lb_t)/n_st
    S = _simpson_1D(x, ν, η, α, z, τ, ϵ, lb_z, ub_z, n_sz, 0, 0, 0)

    t_tag = 0
    y = 0 
    for i_t in 1:n_st
        t_tag = lb_t + ht * i_t
        y = _simpson_1D(x, ν, η, α, z, t_tag, ϵ, lb_z, ub_z, n_sz, 0, 0, 0)

        if isodd(i_t)
            S += 4 * y
        else
            S += 2 * y
        end
    end

    S = S - y  # the last term should be f(b) and not 2*f(b) so we subtract y
    S = S / (ub_t - lb_t)

    return ht * S / 3

end

logpdf(d::RatcliffDDM, choice, rt; ϵ::Real = 1.0e-12) = log(pdf(d, choice, rt; ϵ))

function logpdf(d::RatcliffDDM, data::T) where {T<:NamedTuple}
    return sum(logpdf.(d, data...))
end

function logpdf(dist::RatcliffDDM, data::Array{<:Tuple,1})
    LL = 0.0
    for d in data
        LL += logpdf(dist, d...)
    end
    return LL
end

logpdf(d::RatcliffDDM, data::Tuple) = logpdf(d, data...)

################################################################################
# Calculate Cumulative Distribution Function                                   #
#                                                                              # 
# Computes Cumulative Distribution Function for the Ratcliff Diffusion model   #
# using 6 Gaussian quadrature for numerical integration                        #
#                                                                              # 
#  References                                                                  #
#     Tuerlinckx, F. (2004). The efficient computation of the                  #
#       cumulative distribution and probability density functions              #
#       in the diffusion model, Behavior Research Methods,                     #
#       Instruments, & Computers, 36 (4), 702-716.                             #
#                                                                              #
# Converted from cdfdif.c C script by Joachim Vandekerckhove                   #
# See also https://ppw.kuleuven.be/okp/software/dmat/                          #
################################################################################

function cdf(d::RatcliffDDM, choice, rt, p_outlier; w_outlier::Real = 0.1, ϵ::Real = 1e-7)

    (ν, α, τ, z, η, sz, st, σ) = params(d)

    DT = x - τ #make into decision time

    sum = 0.0
    for i = -N:N÷2
        d = 2*i + z
        sum += exp(-d*d / (2*DT)) * d
    end
    return sum / sqrt(2π*DT*DT*DT)
end

function _g_minus_large_time(x::Real, d::RatcliffDDM, N::Int)
    """
    calculate the densities g- for the first exit time for large time values
    """
    DT = x - τ #make into decision time

    sum = 0.0
    for i = 1:N
        d = i * π
        sum += exp(-0.5 * d*d * DT) * sin(d*z) * i
    end
    return sum * π
end

function _cdf(d::RatcliffDDM{T}, choice, rt, prob; ϵ::Real = 1e-7)  where {T<:Real}
    
    (ν, α, τ, z, η, sz, st, σ) = params(d)
    #Explcit recode of the choice from 2(lower) & 1(upper) to 0(lower) and 1(upper)
    #note we need to make sure this is consistent in the all the relative bound models
    if choice == 2 #lower
        choice = 0
    elseif choice == 1 #upper
        choice = 1
    end

    # Initializing variables
    a2 = α*α
    Z_U = (1-choice)*z+choice*(α-z)+sz/2
    Z_L = (1-choice)*z+choice*(α-z)-sz/2
    lower_t = τ-st/2
    upper_t = 0.0
    Δ = 1e-29
    min_rt=0.001
    v_max = 5000 # maximum number of terms in a partial sum approximating infinite series

    Fnew = 0.0
    sum_z=0.0
    sum_ν=0.0
    p1 = 0.0
    p0 = 0.0
    sum_hist = zeros(3)
    denom = 0.0
    sifa = 0.0
    upp = 0.0
    low = 0.0
    fact = 0.0
    exdif = 0.0
    su = 0.0
    sl = 0.0
    zzz = 0.0
    ser = 0.0
    nr_ν = 6
    nr_z = 6

    # Defining Gauss-Hermite abscissae and weights for numerical integration
    gk = [-2.3506049736744922818,-1.3358490740136970132,-.43607741192761650950,.43607741192761650950,1.3358490740136970132,2.3506049736744922818]
    w_gh = [.45300099055088421593e-2,.15706732032114842368,.72462959522439207571,.72462959522439207571,.15706732032114842368,.45300099055088421593e-2]
    gz = [-.93246951420315193904,-.66120938646626381541,-.23861918608319693247,.23861918608319712676,.66120938646626459256,.93246951420315160597]
    w_g = [.17132449237917049545,.36076157304813916138,.46791393457269092604,.46791393457269092604,.36076157304813843973,.17132449237917132812]

    # Adjusting Gauss-Hermite abscissae and weights
    for i=1:nr_ν
        gk[i] = 1.41421356237309505*gk[i]*η+ν
        w_gh[i] = w_gh[i]/1.772453850905515882
    end
    for i=1:nr_z
        gz[i] = (.5*sz*gz[i])+z
    end

    #   numerical integration
    for i=1:nr_z
        sum_ν=0.0
            #   numerical integration 
        for m=1:nr_ν
            if abs(gk[m])>ϵ
                sum_ν+=(exp(-200*gz[i]*gk[m])-1)/(exp(-200*α*gk[m])-1)*w_gh[m]
            else
                sum_ν+=gz[i]/α*w_gh[m]
            end
        end
        sum_z+=sum_ν*w_g[i]/2
    end
    prob = sum_z

    if (rt-τ+st/2 > min_rt) # is t larger than lower boundary τ distribution?
        upper_t = min(rt, τ+st/2)
        p1 = prob*(upper_t-lower_t)/st # integrate probability with respect to t
        p0 = (1-prob)*(upper_t-lower_t)/st
        if rt > τ+st/2 # is t larger than upper boundary Ter distribution?
            sum_hist = zeros(3)
            for v in 1:v_max # infinite series
                sum_hist = circshift(sum_hist, 1)
                sum_ν = 0
                sifa = π*v/α
                for m in 1:nr_ν # numerical integration with respect to xi
                    denom = (100*gk[m]*gk[m] + (π*π)*(v*v)/(100*a2))
                    upp = exp((2*choice-1)*Z_U*gk[m]*100 - 3*log(denom) + log(w_gh[m]) - 2*log(100))
                    low = exp((2*choice-1)*Z_L*gk[m]*100 - 3*log(denom) + log(w_gh[m]) - 2*log(100))
                    fact = upp*((2*choice-1)*gk[m]*sin(sifa*Z_U)*100 - sifa*cos(sifa*Z_U)) - 
                           low*((2*choice-1)*gk[m]*sin(sifa*Z_L)*100 - sifa*cos(sifa*Z_L))
                    exdif = exp((-.5*denom*(rt-upper_t)) + log(1-exp(-.5*denom*(upper_t-lower_t))))
                    sum_ν += fact*exdif
                end
                sum_hist[3] = sum_hist[2] + v*sum_ν
                if abs(sum_hist[1] - sum_hist[2]) < Δ && abs(sum_hist[2] - sum_hist[3]) < Δ && sum_hist[3] > 0
                    break
                end
            end

            Fnew = (p0*(1-choice) + p1*choice) - sum_hist[3]*4*π/(a2*sz*st)
            # cumulative distribution function for t and x
        elseif t <= τ+st/2 # is t lower than upper boundary Ter distribution?
            sum_ν = 0
            for m in 1:nr_ν
                if abs(gk[m]) > ϵ
                    sum_z = 0
                    for i in 1:nr_z
                        zzz = (α - gz[i])*choice + gz[i]*(1 - choice)
                        ser = -((α*a2)/((1 - 2*choice)*gk[m]*π*.01))*sinh(zzz*(1 - 2*x)*gk[m]/.01)/
                              (sinh((1 - 2*choice)*gk[m]*α/.01)^2) +
                              (zzz*a2)/((1 - 2*choice)*gk[m]*π*.01)*cosh((α - zzz)*(1 - 2*choice)*gk[m]/.01)/
                              sinh((1 - 2*choice)*gk[m]*α/.01)
                        sum_hist = zeros(3)
                        for v in 1:v_max
                            sum_hist = circshift(sum_hist, 1)
                            sifa = π*v/α
                            denom = (gk[m]*gk[m]*100 + (π*v)*(π*v)/(a2*100))
                            sum_hist[3] = sum_hist[2] + v*sin(sifa*zzz)*exp(-.5*denom*(rt - lower_t) - 2*log(denom))
                            if abs(sum_hist[1] - sum_hist[2]) < Δ && abs(sum_hist[2] - sum_hist[3]) < Δ && sum_hist[3] > 0
                                break
                            end
                        end
                        sum_z += .5*w_g[i]*(ser - 4*sum_hist[3])*(π/100)/(a2*st)*exp((2*choice - 1)*zzz*gk[m]*100)
                    end
                else
                    sum_hist = zeros(3)
                    su = -(Z_U*Z_U)/(12*a2) + (Z_U*Z_U*Z_U)/(12*α*a2) - (Z_U*Z_U*Z_U*Z_U)/(48*a2*a2)
                    sl = -(Z_L*Z_L)/(12*a2) + (Z_L*Z_L*Z_L)/(12*α*a2) - (Z_L*Z_L*Z_L*Z_L)/(48*a2*a2)
                    for v in 1:v_max
                        sum_hist = circshift(sum_hist, 1)
                        sifa = π*v/α
                        denom = (π*v)*(π*v)/(a2*100)
                        sum_hist[3] = sum_hist[2] + 1/(π*π*π*π*v*v*v*v)*(cos(sifa*Z_L) - cos(sifa*Z_U))*
                                      exp(-.5*denom*(rt - lower_t))
                        if abs(sum_hist[1] - sum_hist[2]) < Δ && abs(sum_hist[2] - sum_hist[3]) < Δ && sum_hist[3] > 0
                            break
                        end
                    end
                    sum_z = 400*a2*α*(sl - su - sum_hist[3])/(st*sz)
                end
                sum_ν += sum_z*w_gh[m]
            end
            Fnew = (p0*(1 - choice) + p1*choice) - sum_ν
        end
    elseif rt - τ + st/2 <= min_rt # is t lower than lower boundary Ter distr?
        Fnew = 0
    end
    
=======
    
    return (ht + hz) * S / 3

end

# Simpson's Method two dimentional case
function _simpson_2D(x::Real, ν::Real, η::Real, α::Real, z::Real, τ::Real, ϵ::Real, lb_z::Real, ub_z::Real, n_sz::Int, lb_t::Real, ub_t::Real, n_st::Int)
 #   @assert (n_sz & 1) == 0 && (n_st & 1) == 0     # n_st and n_sz have to be even
 #   @assert (ub_t-lb_t)*(ub_z-lb_z)>0 && (n_sz*n_st)>0  # 2D-integration only

    ht = (ub_t-lb_t)/n_st
    S = _simpson_1D(x, ν, η, α, z, τ, ϵ, lb_z, ub_z, n_sz, 0, 0, 0)

    t_tag = 0
    y = 0 
    for i_t in 1:n_st
        t_tag = lb_t + ht * i_t
        y = _simpson_1D(x, ν, η, α, z, t_tag, ϵ, lb_z, ub_z, n_sz, 0, 0, 0)

        if isodd(i_t)
            S += 4 * y
        else
            S += 2 * y
        end
    end

    S = S - y  # the last term should be f(b) and not 2*f(b) so we subtract y
    S = S / (ub_t - lb_t)

    return ht * S / 3

end

logpdf(d::RatcliffDDM, choice, rt; ϵ::Real = 1.0e-12) = log(pdf(d, choice, rt; ϵ))

function logpdf(d::RatcliffDDM, data::T) where {T<:NamedTuple}
    return sum(logpdf.(d, data...))
end

function logpdf(dist::RatcliffDDM, data::Array{<:Tuple,1})
    LL = 0.0
    for d in data
        LL += logpdf(dist, d...)
    end
    return LL
end

logpdf(d::RatcliffDDM, data::Tuple) = logpdf(d, data...)

################################################################################
# Calculate Cumulative Distribution Function                                   #
#                                                                              # 
# Computes Cumulative Distribution Function for the Ratcliff Diffusion model   #
# using 6 Gaussian quadrature for numerical integration                        #
#                                                                              # 
#  References                                                                  #
#     Tuerlinckx, F. (2004). The efficient computation of the                  #
#       cumulative distribution and probability density functions              #
#       in the diffusion model, Behavior Research Methods,                     #
#       Instruments, & Computers, 36 (4), 702-716.                             #
#                                                                              #
# Converted from cdfdif.c C script by Joachim Vandekerckhove                   #
# See also https://ppw.kuleuven.be/okp/software/dmat/                          #
################################################################################

function cdf(d::RatcliffDDM, choice, rt, p_outlier; w_outlier::Real = 0.1, ϵ::Real = 1e-7)

    (ν, α, τ, z, η, sz, st, σ) = params(d)

    DT = x - τ #make into decision time

    sum = 0.0
    for i = -N:N÷2
        d = 2*i + z
        sum += exp(-d*d / (2*DT)) * d
    end
    return sum / sqrt(2π*DT*DT*DT)
end

function _g_minus_large_time(x::Real, d::RatcliffDDM, N::Int)
    """
    calculate the densities g- for the first exit time for large time values
    """
    DT = x - τ #make into decision time

    sum = 0.0
    for i = 1:N
        d = i * π
        sum += exp(-0.5 * d*d * DT) * sin(d*z) * i
    end
    return sum * π
end

function _cdf(d::RatcliffDDM{T}, choice, rt, prob; ϵ::Real = 1e-7)  where {T<:Real}
    
    (ν, α, τ, z, η, sz, st, σ) = params(d)
    #Explcit recode of the choice from 2(lower) & 1(upper) to 0(lower) and 1(upper)
    #note we need to make sure this is consistent in the all the relative bound models
    if choice == 2 #lower
        choice = 0
    elseif choice == 1 #upper
        choice = 1
    end

    # Initializing variables
    a2 = α*α
    Z_U = (1-choice)*z+choice*(α-z)+sz/2
    Z_L = (1-choice)*z+choice*(α-z)-sz/2
    lower_t = τ-st/2
    upper_t = 0.0
    Δ = 1e-29
    min_rt=0.001
    v_max = 5000 # maximum number of terms in a partial sum approximating infinite series

    Fnew = 0.0
    sum_z=0.0
    sum_ν=0.0
    p1 = 0.0
    p0 = 0.0
    sum_hist = zeros(3)
    denom = 0.0
    sifa = 0.0
    upp = 0.0
    low = 0.0
    fact = 0.0
    exdif = 0.0
    su = 0.0
    sl = 0.0
    zzz = 0.0
    ser = 0.0
    nr_ν = 6
    nr_z = 6

    # Defining Gauss-Hermite abscissae and weights for numerical integration
    gk = [-2.3506049736744922818,-1.3358490740136970132,-.43607741192761650950,.43607741192761650950,1.3358490740136970132,2.3506049736744922818]
    w_gh = [.45300099055088421593e-2,.15706732032114842368,.72462959522439207571,.72462959522439207571,.15706732032114842368,.45300099055088421593e-2]
    gz = [-.93246951420315193904,-.66120938646626381541,-.23861918608319693247,.23861918608319712676,.66120938646626459256,.93246951420315160597]
    w_g = [.17132449237917049545,.36076157304813916138,.46791393457269092604,.46791393457269092604,.36076157304813843973,.17132449237917132812]

    # Adjusting Gauss-Hermite abscissae and weights
    for i=1:nr_ν
        gk[i] = 1.41421356237309505*gk[i]*η+ν
        w_gh[i] = w_gh[i]/1.772453850905515882
    end
    for i=1:nr_z
        gz[i] = (.5*sz*gz[i])+z
    end

    #   numerical integration
    for i=1:nr_z
        sum_ν=0.0
            #   numerical integration 
        for m=1:nr_ν
            if abs(gk[m])>ϵ
                sum_ν+=(exp(-200*gz[i]*gk[m])-1)/(exp(-200*α*gk[m])-1)*w_gh[m]
            else
                sum_ν+=gz[i]/α*w_gh[m]
            end
        end
        sum_z+=sum_ν*w_g[i]/2
    end
    prob = sum_z

    if (rt-τ+st/2 > min_rt) # is t larger than lower boundary τ distribution?
        upper_t = min(rt, τ+st/2)
        p1 = prob*(upper_t-lower_t)/st # integrate probability with respect to t
        p0 = (1-prob)*(upper_t-lower_t)/st
        if rt > τ+st/2 # is t larger than upper boundary Ter distribution?
            sum_hist = zeros(3)
            for v in 1:v_max # infinite series
                sum_hist = circshift(sum_hist, 1)
                sum_ν = 0
                sifa = π*v/α
                for m in 1:nr_ν # numerical integration with respect to xi
                    denom = (100*gk[m]*gk[m] + (π*π)*(v*v)/(100*a2))
                    upp = exp((2*choice-1)*Z_U*gk[m]*100 - 3*log(denom) + log(w_gh[m]) - 2*log(100))
                    low = exp((2*choice-1)*Z_L*gk[m]*100 - 3*log(denom) + log(w_gh[m]) - 2*log(100))
                    fact = upp*((2*choice-1)*gk[m]*sin(sifa*Z_U)*100 - sifa*cos(sifa*Z_U)) - 
                           low*((2*choice-1)*gk[m]*sin(sifa*Z_L)*100 - sifa*cos(sifa*Z_L))
                    exdif = exp((-.5*denom*(rt-upper_t)) + log(1-exp(-.5*denom*(upper_t-lower_t))))
                    sum_ν += fact*exdif
                end
                sum_hist[3] = sum_hist[2] + v*sum_ν
                if abs(sum_hist[1] - sum_hist[2]) < Δ && abs(sum_hist[2] - sum_hist[3]) < Δ && sum_hist[3] > 0
                    break
                end
            end

            Fnew = (p0*(1-choice) + p1*choice) - sum_hist[3]*4*π/(a2*sz*st)
            # cumulative distribution function for t and x
        elseif t <= τ+st/2 # is t lower than upper boundary Ter distribution?
            sum_ν = 0
            for m in 1:nr_ν
                if abs(gk[m]) > ϵ
                    sum_z = 0
                    for i in 1:nr_z
                        zzz = (α - gz[i])*choice + gz[i]*(1 - choice)
                        ser = -((α*a2)/((1 - 2*choice)*gk[m]*π*.01))*sinh(zzz*(1 - 2*x)*gk[m]/.01)/
                              (sinh((1 - 2*choice)*gk[m]*α/.01)^2) +
                              (zzz*a2)/((1 - 2*choice)*gk[m]*π*.01)*cosh((α - zzz)*(1 - 2*choice)*gk[m]/.01)/
                              sinh((1 - 2*choice)*gk[m]*α/.01)
                        sum_hist = zeros(3)
                        for v in 1:v_max
                            sum_hist = circshift(sum_hist, 1)
                            sifa = π*v/α
                            denom = (gk[m]*gk[m]*100 + (π*v)*(π*v)/(a2*100))
                            sum_hist[3] = sum_hist[2] + v*sin(sifa*zzz)*exp(-.5*denom*(rt - lower_t) - 2*log(denom))
                            if abs(sum_hist[1] - sum_hist[2]) < Δ && abs(sum_hist[2] - sum_hist[3]) < Δ && sum_hist[3] > 0
                                break
                            end
                        end
                        sum_z += .5*w_g[i]*(ser - 4*sum_hist[3])*(π/100)/(a2*st)*exp((2*choice - 1)*zzz*gk[m]*100)
                    end
                else
                    sum_hist = zeros(3)
                    su = -(Z_U*Z_U)/(12*a2) + (Z_U*Z_U*Z_U)/(12*α*a2) - (Z_U*Z_U*Z_U*Z_U)/(48*a2*a2)
                    sl = -(Z_L*Z_L)/(12*a2) + (Z_L*Z_L*Z_L)/(12*α*a2) - (Z_L*Z_L*Z_L*Z_L)/(48*a2*a2)
                    for v in 1:v_max
                        sum_hist = circshift(sum_hist, 1)
                        sifa = π*v/α
                        denom = (π*v)*(π*v)/(a2*100)
                        sum_hist[3] = sum_hist[2] + 1/(π*π*π*π*v*v*v*v)*(cos(sifa*Z_L) - cos(sifa*Z_U))*
                                      exp(-.5*denom*(rt - lower_t))
                        if abs(sum_hist[1] - sum_hist[2]) < Δ && abs(sum_hist[2] - sum_hist[3]) < Δ && sum_hist[3] > 0
                            break
                        end
                    end
                    sum_z = 400*a2*α*(sl - su - sum_hist[3])/(st*sz)
                end
                sum_ν += sum_z*w_gh[m]
            end
            Fnew = (p0*(1 - choice) + p1*choice) - sum_ν
        end
    elseif rt - τ + st/2 <= min_rt # is t lower than lower boundary Ter distr?
        Fnew = 0
    end
    
>>>>>>> 2e667a5c
    Fnew = Fnew > Δ ? Fnew : 0

    return    Fnew

end

function _add_outlier_cdf(y::Real, x::Real, p_outlier::Real; w_outlier::Real = 0.1)
    #Ratcliff and Tuerlinckx, 2002 containment process
    return y * (1 - p_outlier) + (x + (1. / (2 * w_outlier))) * w_outlier * p_outlier
end

function _p_outlier_in_range(p_outlier)
    return (p_outlier >= 0) & (p_outlier <= 1)
end

"""
    rand(dist::RatcliffDDM)

Generate a random choice and rt for the Ratcliff Diffusion Model

# Arguments
- `dist`: model object for Ratcliff Diffusion Model. 
- `method`: method simulating the diffusion process. 
    "rejection" uses Tuerlinckx et al., 2001 rejection-based method for the general wiener process
    "stochastic" uses the stochastic Euler method to directly simulate the stochastic differential equation

# References

    Tuerlinckx, F., Maris, E., Ratcliff, R., & De Boeck, P. (2001). 
    A comparison of four methods for simulating the diffusion process. 
    Behavior Research Methods, Instruments, & Computers, 33, 443-456.

    Converted from Rhddmjagsutils.R R script by Kianté Fernandez

    See also https://github.com/kiante-fernandez/Rhddmjags.
"""
function rand(rng::AbstractRNG, d::RatcliffDDM)
    # method::Char = "rejection"
    return _rand_rejection(rng, d)
    # method::Char = "stochastic"
#    return _rand_stochastic(rng, d)
end

function _rand_rejection(rng::AbstractRNG, d::RatcliffDDM; N::Int = 1)
    (ν, α, τ, z, η, sz, st, σ) = params(d)

    if η == 0
        η = 1e-16
    end

    # Initialize output vectors
    result = zeros(N)
    T = zeros(N)
    XX = zeros(N)

    # Called sigma in 2001 paper
    D = σ^2 / 2

    # Program specifications
    ϵ = eps()  # precision from 1.0 to next double-precision number
    Δ = ϵ

    for n in 1:N
        r1 = randn()
        μ = ν + r1 * η
        bb = z - sz / 2 + sz * rand()
        zz = bb * α
        finish = 0
        totaltime = 0
        startpos = 0
        Aupper = α - zz
        Alower = -zz
        radius = min(abs(Aupper), abs(Alower))

        while finish == 0
            λ = 0.25 * μ^2 / D + 0.25 * D * π^2 / radius^2
            # eq. formula (13) in 2001 paper with D = sigma^2/2 and radius = Alpha/2
            F = D * π / (radius * μ)
            F = F^2 / (1 + F^2)
            # formula p447 in 2001 paper
            prob = exp(radius * μ / D)
            prob = prob / (1 + prob)
            dir_ = 2 * (rand() < prob) - 1
            l = -1
            s2 = 0
            s1 = 0
            while s2 > l
                s2 = rand()
                s1 = rand()
                tnew = 0
                told = 0
                uu = 0
                while abs(tnew - told) > ϵ || uu == 0
                    told = tnew
                    uu += 1
                    tnew = told + (2 * uu + 1) * (-1)^uu * s1^(F * (2 * uu + 1)^2)
                    # infinite sum in formula (16) in BRMIC,2001
                end
                l = 1 + s1^(-F) * tnew
            end
            # rest of formula (16)
            t = abs(log(s1)) / λ
            # is the negative of t* in (14) in BRMIC,2001
            totaltime += t
            dir_ = startpos + dir_ * radius
            ndt = τ - st / 2 + st * rand()
            if (dir_ + Δ) > Aupper
                T[n] = ndt + totaltime
                XX[n] = 1
                finish = 1
            elseif (dir_ - Δ) < Alower
                T[n] = ndt + totaltime
                XX[n] = 2
                finish = 1
            else
                startpos = dir_
                radius = minimum(abs.([Aupper, Alower] .- startpos))
            end
        end
    end
    return (choice=XX,rt=T)
end

function _rand_stochastic(rng::AbstractRNG, d::RatcliffDDM; N::Int = 1, nsteps::Int=300, step_length::Int=0.01)
    (ν, α, τ, z, η, sz, st, σ) = params(d)

    if η == 0
        η = 1e-16
    end

    # Initialize output vectors
    choice = fill(0, N)
    rt = fill(0.0, N)

    for n in 1:N
        random_walk = Array{Float64}(undef, nsteps)
        start_point = (z - sz/2) + ((z + sz/2) - (z - sz/2)) * rand()
        ndt = (τ - st/2) + ((τ + st/2) - (τ - st/2)) * rand()
        drift = rand(Distributions.Normal(ν, η))
        random_walk[1] = start_point * α
        for s in 2:nsteps
            random_walk[s] = random_walk[s-1] + rand(Distributions.Normal(drift * step_length, σ * sqrt(step_length)))
            if random_walk[s] >= α
                random_walk[s:end] .= α
                rts[n] = s * step_length + ndt
                choice[n] = 1
                break
            elseif random_walk[s] <= 0
                random_walk[s:end] .= 0
                rts[n] = s * step_length + ndt
                choice[n] = 2
                break
            elseif s == nsteps
                rts[n] = NaN
                choice[n] = NaN
                break
            end
        end
    end   
    return  (choice=choice,rt=rts)
end

"""
    rand(dist::RatcliffDDM, n_sim::Int)

Generate `n_sim` random choice-rt pairs for the Ratcliff Diffusion Decision Model.

# Arguments
- `dist`: model object for the Ratcliff DDM.
- `n_sim::Int`: the number of simulated rts  
"""

function rand(rng::AbstractRNG, d::RatcliffDDM, n_sim::Int)
    return _rand_rejection(rng, d, N = n_sim)
end

sampler(rng::AbstractRNG, d::RatcliffDDM) = rand(rng::AbstractRNG, d::RatcliffDDM)<|MERGE_RESOLUTION|>--- conflicted
+++ resolved
@@ -4,7 +4,6 @@
     Model object for the Ratcliff Diffusion Model.
 
 # Parameters
-<<<<<<< HEAD
     - `ν`: drift rate. Average slope of the information accumulation process. The drift gives information about the speed and direction of the accumulation of information. Typical range: -5 < ν < 5
     - `α`: boundary threshold separation. The amount of information that is considered for a decision. Typical range: 0.5 < α < 2
     - `τ`: non-decision time. The duration for a non-decisional processes (encoding and response execution). Typical range: 0.1 < τ < 0.5 
@@ -16,20 +15,6 @@
 
 # Constructors 
 
-=======
-
-- `ν`: drift rate. Average slope of the information accumulation process. The drift gives information about the speed and direction of the accumulation of information. Typical range: -5 < ν < 5
-- `α`: boundary threshold separation. The amount of information that is considered for a decision. Typical range: 0.5 < α < 2
-- `τ`: non-decision time. The duration for a non-decisional processes (encoding and response execution). Typical range: 0.1 < τ < 0.5 
-- `z`: starting point. Indicator of an an initial bias towards a decision. The z parameter is relative to a (i.e. it ranges from 0 to 1).
-- `η`:  across-trial-variability of drift rate. Typical range: 0 < η < 2. Default is 0.
-- `sz`: across-trial-variability of starting point. Typical range: 0 < sz < 0.5. Default is 0.
-- `st`: across-trial-variability of non-decision time. Typical range: 0 < st < 0.2. Default is 0.
-- `σ`: diffusion noise constant. Default is 1.
-
-# Constructors 
-
->>>>>>> 2e667a5c
     RatcliffDDM(ν, α, τ, z, η, sz, st, σ)
     
     RatcliffDDM(; ν = 1.00,
@@ -43,7 +28,29 @@
     )
 
 # Example 
-
+# Constructors 
+
+    RatcliffDDM(ν, α, τ, z, η, sz, st, σ)
+    
+    RatcliffDDM(; ν = 1.00,
+    α = 0.80,
+    τ = 0.30,
+    z = 0.25,
+    η = 0.16,
+    sz = 0.05,
+    st = 0.10,
+    σ = 1.0
+    )
+
+# Example 
+
+````julia
+using SequentialSamplingModels
+dist = RatcliffDDM(ν = 1.0,α = 0.80,τ = 0.30,z = 0.25,η = 0.16,sz = 0.05,st = .10,σ = 1) 
+choice,rt = rand(dist, 10)
+like = pdf.(dist, choice, rt)
+loglike = logpdf.(dist, choice, rt)
+````
 ````julia
 using SequentialSamplingModels
 dist = RatcliffDDM(ν = 1.0,α = 0.80,τ = 0.30,z = 0.25,η = 0.16,sz = 0.05,st = .10,σ = 1) 
@@ -52,6 +59,7 @@
 loglike = logpdf.(dist, choice, rt)
 ````
     
+# References
 # References
         
 Ratcliff, R., & McKoon, G. (2008). The Diffusion Decision Model: Theory and Data for Two-Choice Decision Tasks. Neural Computation, 20(4), 873–922.
@@ -86,12 +94,47 @@
     σ = 1.0)
     return RatcliffDDM(ν, α, τ, z, η, sz, st, σ)
 end
+Ratcliff, R., & McKoon, G. (2008). The Diffusion Decision Model: Theory and Data for Two-Choice Decision Tasks. Neural Computation, 20(4), 873–922.
+Ratcliff, R. (1978). A theory of memory retrieval. Psychological Review, 85, 59–108. https://doi.org/10.1037/0033-295X.85.2.59
+"""
+mutable struct RatcliffDDM{T<:Real} <: SSM2D
+    ν::T
+    α::T
+    τ::T
+    z::T
+    η::T
+    sz::T
+    st::T
+    σ::T
+end
+
+function RatcliffDDM(ν, α, τ, z, η, sz, st, σ)
+    return RatcliffDDM(promote(ν, α, τ, z, η, sz, st, σ)...)
+end
+
+function params(d::RatcliffDDM)
+    (d.ν, d.α, d.τ, d.z,d.η, d.sz, d.st, d.σ)    
+end
+
+function RatcliffDDM(; ν = 1.00,
+    α = 0.80,
+    τ = 0.30,
+    z = 0.25,
+    η = 0.16,
+    sz = 0.05,
+    st = 0.10,
+    σ = 1.0)
+    return RatcliffDDM(ν, α, τ, z, η, sz, st, σ)
+end
 
 # probability density function over the lower boundary
-
+# probability density function over the lower boundary
+
+# uses analytic integration of the likelihood function for variability in drift-rate 
 # uses analytic integration of the likelihood function for variability in drift-rate 
 # function pdf_sv(d::RatcliffDDM, choice, rt; ϵ::Real = 1.0e-12)
 #     if choice == 1
+#         (ν, α, τ, z, η, sz, st, σ) = params(d)
 #         (ν, α, τ, z, η, sz, st, σ) = params(d)
 #         ν = -ν
 #         z = 1 - z
@@ -158,9 +201,75 @@
 
 # Simpson's Method one dimentional case
 function _simpson_1D(x::Real, ν::Real, η::Real, α::Real, z::Real, τ::Real, ϵ::Real, lb_z::Real, ub_z::Real, n_sz::Int, lb_t::Real, ub_t::Real, n_st::Int)
+#         z = 1 - z
+#         return pdf_sv(RatcliffDDM(ν, α, τ, z, η, sz, st, σ), rt; ϵ)
+#     end
+#     return pdf_sv(d, rt; ϵ)
+# end
+
+function _pdf_sv(d::RatcliffDDM{T}, rt::Real; ϵ::Real = 1.0e-12) where {T<:Real}
+    (ν, α, τ, z, η, sz, st, σ) = params(d)
+
+    if η == 0
+        return _pdf(SequentialSamplingModels.DDM(ν, α, τ, z), rt; ϵ)
+    end
+    # if isless(ν,0)
+    #     return pdf(SequentialSamplingModels.DDM(ν, α, τ, z), t; ϵ)  + (  ( (α*z*η)^2 - 2*ν*α*z - (ν^2)*t ) / (2*(η^2)*t+2)  ) - log(sqrt((η^2)*t+1)) + ν*α*z + (ν^2)*t*0.5
+    # end
+    # return pdf(SequentialSamplingModels.DDM(ν, α, τ, z), t; ϵ)  + (  ( (α*(1-z)*η)^2 + 2*ν*α*(1-z) - (ν^2)*t ) / (2*(η^2)*t+2)  ) - log(sqrt((η^2)*t+1)) - ν*α*(1-z) + (ν^2)*t*0.5
+    return _pdf(SequentialSamplingModels.DDM(ν, α, τ, z), rt; ϵ)  + (  ( (α*z*η)^2 - 2*ν*α*z - (ν^2)*(rt-τ) ) / (2*(η^2)*(rt-τ)+2)  ) - log(sqrt((η^2)*(rt-τ)+1)) + ν*α*z + (ν^2)*(rt-τ)*0.5
+end
+
+function pdf(d::RatcliffDDM, choice, rt; ϵ::Real = 1.0e-12)
+    if choice == 1
+        (ν, α, τ, z, η, sz, st, σ) = params(d)
+        return _pdf(RatcliffDDM(-ν, α, τ, 1-z, η, sz, st, σ), rt; ϵ)
+    end
+    return _pdf(d, rt; ϵ)
+end
+
+#use numerical integration for variability in non-decision time and bias (Ratcliff and Tuerlinckx, 2002)
+function _pdf(d::RatcliffDDM{T}, rt; ϵ::Real = 1.0e-12, n_st::Int=2, n_sz::Int=2)  where {T<:Real}
+    (ν, α, τ, z, η, sz, st, σ) = params(d)
+
+    if τ ≥ rt
+        return T(NaN)
+    end
+
+    if st < 1.0e-3 
+        st = 0
+    end
+    if sz  < 1.0e-3
+        sz = 0
+    end
+
+    if sz==0
+        if st==0 #sv=0,sz=0,st=0
+            return  _pdf_sv(d, rt; ϵ)
+        else #sv=0,sz=0,st=$
+            return _simpson_1D(rt, ν, η, α, z, τ, ϵ, z, z, 0, τ-st/2., τ+st/2., n_st)
+        end
+    else #sz=$
+        if st==0 #sv=0,sz=$,st=0
+            return _simpson_1D(rt, ν, η, α, z, τ, ϵ, z-sz/2., z+sz/2., n_sz, τ, τ , 0)
+        else     #sv=0,sz=$,st=$
+            return _simpson_2D(rt, ν, η, α, z, τ, ϵ, z-sz/2., z+sz/2., n_sz, τ-st/2., τ+st/2., n_st)
+        end
+    end
+end
+
+#####################################################
+#  Numerical Integration with Simpson's Method      #
+#  https://en.wikipedia.org/wiki/Simpson%27s_rule   #
+#####################################################
+
+# Simpson's Method one dimentional case
+function _simpson_1D(x::Real, ν::Real, η::Real, α::Real, z::Real, τ::Real, ϵ::Real, lb_z::Real, ub_z::Real, n_sz::Int, lb_t::Real, ub_t::Real, n_st::Int)
    
  #   @assert (n_sz & 1) == 0 && (n_st & 1) == 0     # n_st and n_sz have to be even
-
+ #   @assert (n_sz & 1) == 0 && (n_st & 1) == 0     # n_st and n_sz have to be even
+
+    n = max(n_st, n_sz)
     n = max(n_st, n_sz)
 
     if n_st == 0 #integration over z
@@ -174,7 +283,19 @@
         lb_z = z
         ub_z = z
     end
-
+    if n_st == 0 #integration over z
+        hz = (ub_z-lb_z)/n
+        ht = 0
+        lb_t = τ
+        ub_t = τ
+    else        #integration over t
+        hz = 0
+        ht = (ub_t-lb_t)/n
+        lb_z = z
+        ub_z = z
+    end
+
+    S =  _pdf_sv(RatcliffDDM(ν, α, lb_t, lb_z, η, 0, 0, 1), x; ϵ)
     S =  _pdf_sv(RatcliffDDM(ν, α, lb_t, lb_z, η, 0, 0, 1), x; ϵ)
     
     y = 0 
@@ -192,15 +313,34 @@
         else
             S += 2 * y
         end
-
+    y = 0 
+    z_tag = 0 
+    t_tag = 0 
+
+    for i in 1:n
+        z_tag = lb_z + hz * i
+        t_tag = lb_t + ht * i
+       
+        y = _pdf_sv(RatcliffDDM(ν, α, t_tag, z_tag, η, 0, 0, 1), x; ϵ)
+           
+        if isodd(i)
+            S += 4 * y
+        else
+            S += 2 * y
+        end
+
+    end
     end
     
     S = S - y  # the last term should be f(b) and not 2*f(b) so we subtract y
     S = S / ((ub_t - lb_t) + (ub_z - lb_z))  # the right function if pdf_sv()/sz or pdf_sv()/st
-<<<<<<< HEAD
+    S = S - y  # the last term should be f(b) and not 2*f(b) so we subtract y
+    S = S / ((ub_t - lb_t) + (ub_z - lb_z))  # the right function if pdf_sv()/sz or pdf_sv()/st
     
     return (ht + hz) * S / 3
-
+    return (ht + hz) * S / 3
+
+end
 end
 
 # Simpson's Method two dimentional case
@@ -435,245 +575,6 @@
         Fnew = 0
     end
     
-=======
-    
-    return (ht + hz) * S / 3
-
-end
-
-# Simpson's Method two dimentional case
-function _simpson_2D(x::Real, ν::Real, η::Real, α::Real, z::Real, τ::Real, ϵ::Real, lb_z::Real, ub_z::Real, n_sz::Int, lb_t::Real, ub_t::Real, n_st::Int)
- #   @assert (n_sz & 1) == 0 && (n_st & 1) == 0     # n_st and n_sz have to be even
- #   @assert (ub_t-lb_t)*(ub_z-lb_z)>0 && (n_sz*n_st)>0  # 2D-integration only
-
-    ht = (ub_t-lb_t)/n_st
-    S = _simpson_1D(x, ν, η, α, z, τ, ϵ, lb_z, ub_z, n_sz, 0, 0, 0)
-
-    t_tag = 0
-    y = 0 
-    for i_t in 1:n_st
-        t_tag = lb_t + ht * i_t
-        y = _simpson_1D(x, ν, η, α, z, t_tag, ϵ, lb_z, ub_z, n_sz, 0, 0, 0)
-
-        if isodd(i_t)
-            S += 4 * y
-        else
-            S += 2 * y
-        end
-    end
-
-    S = S - y  # the last term should be f(b) and not 2*f(b) so we subtract y
-    S = S / (ub_t - lb_t)
-
-    return ht * S / 3
-
-end
-
-logpdf(d::RatcliffDDM, choice, rt; ϵ::Real = 1.0e-12) = log(pdf(d, choice, rt; ϵ))
-
-function logpdf(d::RatcliffDDM, data::T) where {T<:NamedTuple}
-    return sum(logpdf.(d, data...))
-end
-
-function logpdf(dist::RatcliffDDM, data::Array{<:Tuple,1})
-    LL = 0.0
-    for d in data
-        LL += logpdf(dist, d...)
-    end
-    return LL
-end
-
-logpdf(d::RatcliffDDM, data::Tuple) = logpdf(d, data...)
-
-################################################################################
-# Calculate Cumulative Distribution Function                                   #
-#                                                                              # 
-# Computes Cumulative Distribution Function for the Ratcliff Diffusion model   #
-# using 6 Gaussian quadrature for numerical integration                        #
-#                                                                              # 
-#  References                                                                  #
-#     Tuerlinckx, F. (2004). The efficient computation of the                  #
-#       cumulative distribution and probability density functions              #
-#       in the diffusion model, Behavior Research Methods,                     #
-#       Instruments, & Computers, 36 (4), 702-716.                             #
-#                                                                              #
-# Converted from cdfdif.c C script by Joachim Vandekerckhove                   #
-# See also https://ppw.kuleuven.be/okp/software/dmat/                          #
-################################################################################
-
-function cdf(d::RatcliffDDM, choice, rt, p_outlier; w_outlier::Real = 0.1, ϵ::Real = 1e-7)
-
-    (ν, α, τ, z, η, sz, st, σ) = params(d)
-
-    DT = x - τ #make into decision time
-
-    sum = 0.0
-    for i = -N:N÷2
-        d = 2*i + z
-        sum += exp(-d*d / (2*DT)) * d
-    end
-    return sum / sqrt(2π*DT*DT*DT)
-end
-
-function _g_minus_large_time(x::Real, d::RatcliffDDM, N::Int)
-    """
-    calculate the densities g- for the first exit time for large time values
-    """
-    DT = x - τ #make into decision time
-
-    sum = 0.0
-    for i = 1:N
-        d = i * π
-        sum += exp(-0.5 * d*d * DT) * sin(d*z) * i
-    end
-    return sum * π
-end
-
-function _cdf(d::RatcliffDDM{T}, choice, rt, prob; ϵ::Real = 1e-7)  where {T<:Real}
-    
-    (ν, α, τ, z, η, sz, st, σ) = params(d)
-    #Explcit recode of the choice from 2(lower) & 1(upper) to 0(lower) and 1(upper)
-    #note we need to make sure this is consistent in the all the relative bound models
-    if choice == 2 #lower
-        choice = 0
-    elseif choice == 1 #upper
-        choice = 1
-    end
-
-    # Initializing variables
-    a2 = α*α
-    Z_U = (1-choice)*z+choice*(α-z)+sz/2
-    Z_L = (1-choice)*z+choice*(α-z)-sz/2
-    lower_t = τ-st/2
-    upper_t = 0.0
-    Δ = 1e-29
-    min_rt=0.001
-    v_max = 5000 # maximum number of terms in a partial sum approximating infinite series
-
-    Fnew = 0.0
-    sum_z=0.0
-    sum_ν=0.0
-    p1 = 0.0
-    p0 = 0.0
-    sum_hist = zeros(3)
-    denom = 0.0
-    sifa = 0.0
-    upp = 0.0
-    low = 0.0
-    fact = 0.0
-    exdif = 0.0
-    su = 0.0
-    sl = 0.0
-    zzz = 0.0
-    ser = 0.0
-    nr_ν = 6
-    nr_z = 6
-
-    # Defining Gauss-Hermite abscissae and weights for numerical integration
-    gk = [-2.3506049736744922818,-1.3358490740136970132,-.43607741192761650950,.43607741192761650950,1.3358490740136970132,2.3506049736744922818]
-    w_gh = [.45300099055088421593e-2,.15706732032114842368,.72462959522439207571,.72462959522439207571,.15706732032114842368,.45300099055088421593e-2]
-    gz = [-.93246951420315193904,-.66120938646626381541,-.23861918608319693247,.23861918608319712676,.66120938646626459256,.93246951420315160597]
-    w_g = [.17132449237917049545,.36076157304813916138,.46791393457269092604,.46791393457269092604,.36076157304813843973,.17132449237917132812]
-
-    # Adjusting Gauss-Hermite abscissae and weights
-    for i=1:nr_ν
-        gk[i] = 1.41421356237309505*gk[i]*η+ν
-        w_gh[i] = w_gh[i]/1.772453850905515882
-    end
-    for i=1:nr_z
-        gz[i] = (.5*sz*gz[i])+z
-    end
-
-    #   numerical integration
-    for i=1:nr_z
-        sum_ν=0.0
-            #   numerical integration 
-        for m=1:nr_ν
-            if abs(gk[m])>ϵ
-                sum_ν+=(exp(-200*gz[i]*gk[m])-1)/(exp(-200*α*gk[m])-1)*w_gh[m]
-            else
-                sum_ν+=gz[i]/α*w_gh[m]
-            end
-        end
-        sum_z+=sum_ν*w_g[i]/2
-    end
-    prob = sum_z
-
-    if (rt-τ+st/2 > min_rt) # is t larger than lower boundary τ distribution?
-        upper_t = min(rt, τ+st/2)
-        p1 = prob*(upper_t-lower_t)/st # integrate probability with respect to t
-        p0 = (1-prob)*(upper_t-lower_t)/st
-        if rt > τ+st/2 # is t larger than upper boundary Ter distribution?
-            sum_hist = zeros(3)
-            for v in 1:v_max # infinite series
-                sum_hist = circshift(sum_hist, 1)
-                sum_ν = 0
-                sifa = π*v/α
-                for m in 1:nr_ν # numerical integration with respect to xi
-                    denom = (100*gk[m]*gk[m] + (π*π)*(v*v)/(100*a2))
-                    upp = exp((2*choice-1)*Z_U*gk[m]*100 - 3*log(denom) + log(w_gh[m]) - 2*log(100))
-                    low = exp((2*choice-1)*Z_L*gk[m]*100 - 3*log(denom) + log(w_gh[m]) - 2*log(100))
-                    fact = upp*((2*choice-1)*gk[m]*sin(sifa*Z_U)*100 - sifa*cos(sifa*Z_U)) - 
-                           low*((2*choice-1)*gk[m]*sin(sifa*Z_L)*100 - sifa*cos(sifa*Z_L))
-                    exdif = exp((-.5*denom*(rt-upper_t)) + log(1-exp(-.5*denom*(upper_t-lower_t))))
-                    sum_ν += fact*exdif
-                end
-                sum_hist[3] = sum_hist[2] + v*sum_ν
-                if abs(sum_hist[1] - sum_hist[2]) < Δ && abs(sum_hist[2] - sum_hist[3]) < Δ && sum_hist[3] > 0
-                    break
-                end
-            end
-
-            Fnew = (p0*(1-choice) + p1*choice) - sum_hist[3]*4*π/(a2*sz*st)
-            # cumulative distribution function for t and x
-        elseif t <= τ+st/2 # is t lower than upper boundary Ter distribution?
-            sum_ν = 0
-            for m in 1:nr_ν
-                if abs(gk[m]) > ϵ
-                    sum_z = 0
-                    for i in 1:nr_z
-                        zzz = (α - gz[i])*choice + gz[i]*(1 - choice)
-                        ser = -((α*a2)/((1 - 2*choice)*gk[m]*π*.01))*sinh(zzz*(1 - 2*x)*gk[m]/.01)/
-                              (sinh((1 - 2*choice)*gk[m]*α/.01)^2) +
-                              (zzz*a2)/((1 - 2*choice)*gk[m]*π*.01)*cosh((α - zzz)*(1 - 2*choice)*gk[m]/.01)/
-                              sinh((1 - 2*choice)*gk[m]*α/.01)
-                        sum_hist = zeros(3)
-                        for v in 1:v_max
-                            sum_hist = circshift(sum_hist, 1)
-                            sifa = π*v/α
-                            denom = (gk[m]*gk[m]*100 + (π*v)*(π*v)/(a2*100))
-                            sum_hist[3] = sum_hist[2] + v*sin(sifa*zzz)*exp(-.5*denom*(rt - lower_t) - 2*log(denom))
-                            if abs(sum_hist[1] - sum_hist[2]) < Δ && abs(sum_hist[2] - sum_hist[3]) < Δ && sum_hist[3] > 0
-                                break
-                            end
-                        end
-                        sum_z += .5*w_g[i]*(ser - 4*sum_hist[3])*(π/100)/(a2*st)*exp((2*choice - 1)*zzz*gk[m]*100)
-                    end
-                else
-                    sum_hist = zeros(3)
-                    su = -(Z_U*Z_U)/(12*a2) + (Z_U*Z_U*Z_U)/(12*α*a2) - (Z_U*Z_U*Z_U*Z_U)/(48*a2*a2)
-                    sl = -(Z_L*Z_L)/(12*a2) + (Z_L*Z_L*Z_L)/(12*α*a2) - (Z_L*Z_L*Z_L*Z_L)/(48*a2*a2)
-                    for v in 1:v_max
-                        sum_hist = circshift(sum_hist, 1)
-                        sifa = π*v/α
-                        denom = (π*v)*(π*v)/(a2*100)
-                        sum_hist[3] = sum_hist[2] + 1/(π*π*π*π*v*v*v*v)*(cos(sifa*Z_L) - cos(sifa*Z_U))*
-                                      exp(-.5*denom*(rt - lower_t))
-                        if abs(sum_hist[1] - sum_hist[2]) < Δ && abs(sum_hist[2] - sum_hist[3]) < Δ && sum_hist[3] > 0
-                            break
-                        end
-                    end
-                    sum_z = 400*a2*α*(sl - su - sum_hist[3])/(st*sz)
-                end
-                sum_ν += sum_z*w_gh[m]
-            end
-            Fnew = (p0*(1 - choice) + p1*choice) - sum_ν
-        end
-    elseif rt - τ + st/2 <= min_rt # is t lower than lower boundary Ter distr?
-        Fnew = 0
-    end
-    
->>>>>>> 2e667a5c
     Fnew = Fnew > Δ ? Fnew : 0
 
     return    Fnew
