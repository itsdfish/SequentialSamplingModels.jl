using Documenter
using SequentialSamplingModels
using Turing
using Plots

makedocs(
    warnonly = true,
    sitename = "SequentialSamplingModels",
    format = Documenter.HTML(
        assets = [
            asset(
            "https://fonts.googleapis.com/css?family=Montserrat|Source+Code+Pro&display=swap",
            class = :css
        )
        ],
        collapselevel = 1
    ),
    modules = [
        SequentialSamplingModels,
        Base.get_extension(SequentialSamplingModels, :TuringExt),
        Base.get_extension(SequentialSamplingModels, :PlotsExt)
    ],
    pages = [
        "Home" => "index.md",
        "Models" => [
            "Single Choice Models" => [
                "Ex-Gaussian" => "ex_gaussian.md",
                "Shifted Log Normal" => "shifted_lognormal.md",
                "Wald" => "wald.md",
                "Wald Mixture" => "wald_mixture.md"
            ],
            "Multi-choice Models" => [
                "Single Attribute Models" => [
                    "Drift Diffusion Model (DDM)" => "DDM.md",
                    "Leaky Competing Accumulator (LCA)" => "lca.md",
                    "Linear Ballistic Accumulator (LBA)" => "lba.md",
                    "Log Normal Race (LNR)" => "lnr.md",
                    "Poisson Race" => "poisson_race.md",
                    "Racing Diffusion Model (RDM)" => "rdm.md",
                    "Starting-time Drift Diffusion Model (stDDM)" => "stDDM.md"
                ],
                "Multi-attribute Models" => [
                    "Muti-attribute Attentional Drift Diffusion Model" => "maaDDM.md",
                    "Multi-attribute Decision Field Theory" => "mdft.md",
                    "Multi-attribute Linear Ballistic Accumulator" => "mlba.md"
                ]
            ],
            "Alternative Geometries" => [
                "Circular Drift Diffusion Model (CDDM)" => "cddm.md"
            ]
        ],
        "Parameter Estimation" => [
            "Mode Estimation" => "mode_estimation.md",
            "Simple Bayesian Model" => "turing_simple.md",
            "Advanced Model Specification" => "turing_advanced.md",
            "Hierarchical Models" => "turing_hierarchical.md",
<<<<<<< HEAD
            "Amortized Neural Estimation" => [
                "Bayesian Parameter Estimation" => "amortized_bayesian_parameter_estimation.md",
            ]
=======
            "Amorized Inference" => "neuralestimators_amorized.md"
>>>>>>> 6f537f08
        ],
        "Model Comparison" => [
            "Bayes Factors" => "bayes_factor.md",
            "PSIS-LOO" => "loo_compare.md"
        ],
        "Predictive Distributions" => "predictive_distributions.md",
        "Plotting" => [
            "Basic Example" => "basic_plot_example.md",
            "Changing the Layout" => "layout.md",
            "Plot Model Process" => "plot_model.md"
        ],
        "Performance Tips" => "performance_tips.md",
        "API" => "api.md",
        "Developer Guide" => "developer_guide.md"
    ]
)

deploydocs(repo = "github.com/itsdfish/SequentialSamplingModels.jl.git")<|MERGE_RESOLUTION|>--- conflicted
+++ resolved
@@ -54,13 +54,10 @@
             "Simple Bayesian Model" => "turing_simple.md",
             "Advanced Model Specification" => "turing_advanced.md",
             "Hierarchical Models" => "turing_hierarchical.md",
-<<<<<<< HEAD
             "Amortized Neural Estimation" => [
+                "Point Estimation" => "amortized_point_estimation.md",
                 "Bayesian Parameter Estimation" => "amortized_bayesian_parameter_estimation.md",
-            ]
-=======
-            "Amorized Inference" => "neuralestimators_amorized.md"
->>>>>>> 6f537f08
+            ],
         ],
         "Model Comparison" => [
             "Bayes Factors" => "bayes_factor.md",
